--- conflicted
+++ resolved
@@ -280,10 +280,10 @@
         .def("GetCentralPointDominance",
              &GraphInterface::GetCentralPointDominance)
         .def("GetCommunityStructure",
-<<<<<<< HEAD
              &GraphInterface::GetCommunityStructure)
         .def("GetCommunityNetwork", &GraphInterface::GetCommunityNetwork)
         .def("GetModularity", &GraphInterface::GetModularity)
+        .def("RandomRewire", &GraphInterface::RandomRewire)
         .def("SetDirected", &GraphInterface::SetDirected)
         .def("GetDirected", &GraphInterface::GetDirected)
         .def("SetReversed", &GraphInterface::SetReversed)
@@ -292,20 +292,6 @@
              &GraphInterface::SetVertexFilterProperty)
         .def("SetVertexFilterRange", &GraphInterface::SetVertexFilterRange)
         .def("IsVertexFilterActive", &GraphInterface::IsVertexFilterActive)
-=======
-             &GraphInterfaceWrap::GetCommunityStructure)
-        .def("GetCommunityNetwork", &GraphInterfaceWrap::GetCommunityNetwork)
-        .def("GetModularity", &GraphInterfaceWrap::GetModularity)
-        .def("RandomRewire", &GraphInterfaceWrap::RandomRewire)
-        .def("SetDirected", &GraphInterfaceWrap::SetDirected)
-        .def("GetDirected", &GraphInterfaceWrap::GetDirected)
-        .def("SetReversed", &GraphInterfaceWrap::SetReversed)
-        .def("GetReversed", &GraphInterfaceWrap::GetReversed)
-        .def("SetVertexFilterProperty", 
-             &GraphInterfaceWrap::SetVertexFilterProperty)
-        .def("SetVertexFilterRange", &GraphInterfaceWrap::SetVertexFilterRange)
-        .def("IsVertexFilterActive", &GraphInterfaceWrap::IsVertexFilterActive)
->>>>>>> 981d3b76
         .def("SetEdgeFilterProperty",
              &GraphInterface::SetEdgeFilterProperty)
         .def("SetEdgeFilterRange", &GraphInterface::SetEdgeFilterRange)
@@ -351,10 +337,6 @@
         .value("Uncorrelated", GraphInterface::UNCORRELATED)
         .value("Correlated", GraphInterface::CORRELATED);
 
-    enum_<GraphInterfaceWrap::rewire_strat_t>("RewireStrat")
-        .value("Uncorrelated", GraphInterfaceWrap::UNCORRELATED_STRAT)
-        .value("Correlated", GraphInterfaceWrap::CORRELATED_STRAT);
-
     variant_from_python<string>();
     variant_from_python<GraphInterface::degree_t>();
     to_python_converter<pair<double,double>, pair_to_tuple<double,double> >();
